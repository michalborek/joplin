{
  "name": "joplin",
  "description": "Joplin CLI Client",
  "license": "MIT",
  "author": "Laurent Cozic",
  "bugs": {
    "url": "https://github.com/laurent22/joplin/issues"
  },
  "repository": {
    "type": "git",
    "url": "https://github.com/laurent22/joplin"
  },
  "copyright": {
    "title": "Joplin CLI",
    "years": [
      2016,
      2017
    ],
    "owner": "Laurent Cozic"
  },
<<<<<<< HEAD
  "version": "0.10.83",
=======
  "version": "0.10.84",
>>>>>>> 70a33f85
  "bin": {
    "joplin": "./main.js"
  },
  "engines": {
    "node": ">=8.7.0"
  },
  "dependencies": {
    "app-module-path": "^2.2.0",
    "follow-redirects": "^1.2.4",
    "form-data": "^2.1.4",
    "fs-extra": "^5.0.0",
    "html-entities": "^1.2.1",
    "jssha": "^2.3.0",
    "levenshtein": "^1.0.5",
    "lodash": "^4.17.4",
    "md5": "^2.2.1",
    "mime": "^2.0.3",
    "moment": "^2.18.1",
    "node-emoji": "^1.8.1",
    "node-fetch": "^1.7.1",
    "node-persist": "^2.1.0",
    "os-tmpdir": "^1.0.2",
    "promise": "^7.1.1",
    "proper-lockfile": "^2.0.1",
    "query-string": "4.3.4",
    "redux": "^3.7.2",
    "sax": "^1.2.2",
    "server-destroy": "^1.0.1",
    "sharp": "^0.18.4",
    "sprintf-js": "^1.1.1",
    "sqlite3": "^3.1.8",
    "string-padding": "^1.0.2",
    "string-to-stream": "^1.1.0",
    "strip-ansi": "^4.0.0",
    "tcp-port-used": "^0.1.2",
    "tkwidgets": "^0.5.20",
    "uuid": "^3.0.1",
    "word-wrap": "^1.2.3",
    "yargs-parser": "^7.0.0"
  },
  "devDependencies": {
    "jasmine": "^2.6.0"
  },
  "scripts": {
    "test": "jasmine"
  }
}<|MERGE_RESOLUTION|>--- conflicted
+++ resolved
@@ -18,11 +18,7 @@
     ],
     "owner": "Laurent Cozic"
   },
-<<<<<<< HEAD
-  "version": "0.10.83",
-=======
   "version": "0.10.84",
->>>>>>> 70a33f85
   "bin": {
     "joplin": "./main.js"
   },
