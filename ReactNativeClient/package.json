--- conflicted
+++ resolved
@@ -86,11 +86,7 @@
     "redux": "4.0.0",
     "reselect": "^4.0.0",
     "rn-fetch-blob": "^0.12.0",
-<<<<<<< HEAD
-    "slug": "^3.3.4",
-=======
     "slug": "^3.4.0",
->>>>>>> f276d2b2
     "stream": "0.0.2",
     "string-natural-compare": "^2.0.2",
     "string-padding": "^1.0.2",
