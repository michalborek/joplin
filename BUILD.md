# General information

- All the applications share the same library, which, for historical reasons, is in ReactNativeClient/lib. This library is copied to the relevant directories when building each app.
- The translations are built by running CliClient/build-translation.sh. You normally don't need to run this if you haven't updated the translation since the compiled files are on the repository.

## macOS dependencies

	brew install yarn node
	echo 'export PATH="/usr/local/opt/gettext/bin:$PATH"' >> ~/.bash_profile
	source ~/.bash_profile
     
If you get a node-gyp related error you might need to manually install it: `npm install -g node-gyp`

## Linux and Windows (WSL) dependencies

- Install yarn - https://yarnpkg.com/lang/en/docs/install/
- Install node v8.x (check with `node --version`) - https://nodejs.org/en/
- If you get a node-gyp related error you might need to manually install it: `npm install -g node-gyp`

# Building the Electron application

```
cd ElectronClient/app
rsync --delete -a ../../ReactNativeClient/lib/ lib/
npm install
yarn dist
```

If there's an error `while loading shared libraries: libgconf-2.so.4: cannot open shared object file: No such file or directory`, run `sudo apt-get install libgconf-2-4`

That will create the executable file in the `dist` directory.

From `/ElectronClient` you can also run `run.sh` to run the app for testing.

# Building the Mobile application

<<<<<<< HEAD
First you need to to setup React Native to build projects with native code. For this, follow the instructions on the [Get Started](https://facebook.github.io/react-native/docs/getting-started.html) tutorial, in the "Building Projects with Native Code" tab.
=======
First you need to setup React Native to build projects with native code. For this, follow the instructions on the [Get Started](https://facebook.github.io/react-native/docs/getting-started.html) tutorial, in the "Building Projects with Native Code" tab.
>>>>>>> 70a33f85

Then, from `/ReactNativeClient`, run `npm install`, then `react-native run-ios` or `react-native run-android`.

# Building the Terminal application

```
cd CliClient
npm install
./build.sh
<<<<<<< HEAD
rsync --delete -aP ../ReactNativeClient/locales/ build/locales/
=======
rsync -aP ../ReactNativeClient/locales/ build/locales/
>>>>>>> 70a33f85
```

Run `run.sh` to start the application for testing.<|MERGE_RESOLUTION|>--- conflicted
+++ resolved
@@ -34,11 +34,7 @@
 
 # Building the Mobile application
 
-<<<<<<< HEAD
-First you need to to setup React Native to build projects with native code. For this, follow the instructions on the [Get Started](https://facebook.github.io/react-native/docs/getting-started.html) tutorial, in the "Building Projects with Native Code" tab.
-=======
 First you need to setup React Native to build projects with native code. For this, follow the instructions on the [Get Started](https://facebook.github.io/react-native/docs/getting-started.html) tutorial, in the "Building Projects with Native Code" tab.
->>>>>>> 70a33f85
 
 Then, from `/ReactNativeClient`, run `npm install`, then `react-native run-ios` or `react-native run-android`.
 
@@ -48,11 +44,7 @@
 cd CliClient
 npm install
 ./build.sh
-<<<<<<< HEAD
 rsync --delete -aP ../ReactNativeClient/locales/ build/locales/
-=======
-rsync -aP ../ReactNativeClient/locales/ build/locales/
->>>>>>> 70a33f85
 ```
 
 Run `run.sh` to start the application for testing.